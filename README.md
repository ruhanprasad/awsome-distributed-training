# ML Training Reference Architectures & Tests <!-- omit from toc -->

This repository contains reference architectures and test cases for distributed model training with [AWS ParallelCluster](https://docs.aws.amazon.com/parallelcluster/latest/ug/what-is-aws-parallelcluster.html), [AWS Batch](https://docs.aws.amazon.com/batch/latest/userguide/what-is-batch.html), and [Amazon EKS](https://docs.aws.amazon.com/eks/latest/userguide/getting-started-console.html). The test cases cover different types and sizes of models as well as different frameworks and parallel optimizations (Pytorch DDP/FSDP, MegatronLM, NemoMegatron...).

The major components of this directory are:

```bash
reference-architectures/
|-- 1.architectures/               # CloudFormation templates for reference arch
|-- 2.ami_and_containers/          # Scripts to create AMIs and container images
|-- 3.test_cases/                  # Reference test cases and/or benchmark scripts
|-- 3.validation_scripts/          # Tools to measure performance or troubleshoot
`-- ...
```

**NOTE**: the architectures are designed to work with the S3 bucket and VPC created using reference templates `1.architectures/0.s3/` and `1.architectures/1.vpc_network/`. _You're strongly recommended to deploy these two templates **before** deploying any of the reference architectures._

## 1. Architectures

Architectures are located in `1.architectures` and consists of utilities and service related architectures

| Name                    | Category | Usage                                               |
| ----------------------- | -------- | --------------------------------------------------- |
| `0.s3`                  | Storage  | Create an S3 bucket                                 |
| `1.vpc_network`         | Network  | Create a VPC with subnets required resources        |
| `2.aws-parallelcluster` | Compute  | Cluster templates for GPU & custom silicon training |
| `3.aws-batch`           | Compute  | AWS Batch template for distributed training         |
| `4.amazon-eks`          | Compute  | Manifest files to train with Amazon EKS         |

More will come, feel free to add new ones (EKS, Ray?)

## 2. Custom Amazon Machine Images

Custom machine images can be built using [Packer](www.packer.io) for AWS ParallelCluster, Amazon EKS and plain EC2. These images are based are on Ansible roles and playbooks.

## 3. Test cases: support matrix

All test cases are under `3.test_cases/`. You can go in each test case directory to learn how to run it.

<<<<<<< HEAD
| Test cases          | Slurm | EKS | AWS Batch  |
| ------------------- | ----- | --- | ---------- |
| `1.megatron-lm`     | ✅    | ❓  | ❓         |
| `2.nemo-launcher`   | ✅    | ❌  | ❌         |
| `3.MPT`             | ✅    | ❓  | ❓         |
| `4.DDP`             | ✅    | ❓  | ❓         |
| `5.param-benchmark` | ✅    | ❓  | ❓         |
=======
| Test cases                 | Slurm | Kubernetes | AWS Batch  |
| -------------------------- | ----- | ---------- | ---------- |
| `1.megatron-lm`            |  ✅   | ❓          | ❓         |
| `2.nemo-launcher`          |  ✅   | ❌          | ❌         |
| `3.MPT`                    |  ✅   | ❓          | ❓         |
| `4.DDP`                    |  ✅   | ❓          | ❓         |
| `5.param-benchmark`        |  ✅   | ❓          | ❓         |
| `6.stable-diffusion`       |  ✅   | ❓          | ❓         |
| `7.tensorflow-distributed` |  ✅   | ❓          | ❓         |
>>>>>>> 2ebd3f05

## 4. Validation scripts

Utilities scripts and micro-benchmarks examples are set under `4.validation_scripts/`.

## 5. CI

Integration tests are written in [pytest](https://docs.pytest.org). Just run:

```
pytest .
```

Alternatively you can run tests with out capturing stdout and keeping all docker images an other artifacts.

```
pytest -s --keep-artifacts=t
```

## 6. Contributors

Thanks to all the contributors for building, reviewing and testing.

- Pierre-Yves Aquilanti - pierreya@
- Verdi March - marcverd@
- Uros Lipovsek - lipovsek@
- Keita Watanabe - mlkeita@
- Ankur Srivastava - awsankur@
- Alex Iankoulski - iankouls@
- Tom McDonald - tjm@
- Sean Smith - seaam@
- Jianying Lang - langjian@
- Maxime Hugues - maxhaws@
- Dmitry Monakhov dmonakhov@<|MERGE_RESOLUTION|>--- conflicted
+++ resolved
@@ -37,15 +37,6 @@
 
 All test cases are under `3.test_cases/`. You can go in each test case directory to learn how to run it.
 
-<<<<<<< HEAD
-| Test cases          | Slurm | EKS | AWS Batch  |
-| ------------------- | ----- | --- | ---------- |
-| `1.megatron-lm`     | ✅    | ❓  | ❓         |
-| `2.nemo-launcher`   | ✅    | ❌  | ❌         |
-| `3.MPT`             | ✅    | ❓  | ❓         |
-| `4.DDP`             | ✅    | ❓  | ❓         |
-| `5.param-benchmark` | ✅    | ❓  | ❓         |
-=======
 | Test cases                 | Slurm | Kubernetes | AWS Batch  |
 | -------------------------- | ----- | ---------- | ---------- |
 | `1.megatron-lm`            |  ✅   | ❓          | ❓         |
@@ -55,7 +46,6 @@
 | `5.param-benchmark`        |  ✅   | ❓          | ❓         |
 | `6.stable-diffusion`       |  ✅   | ❓          | ❓         |
 | `7.tensorflow-distributed` |  ✅   | ❓          | ❓         |
->>>>>>> 2ebd3f05
 
 ## 4. Validation scripts
 
@@ -65,13 +55,13 @@
 
 Integration tests are written in [pytest](https://docs.pytest.org). Just run:
 
-```
+```bash
 pytest .
 ```
 
 Alternatively you can run tests with out capturing stdout and keeping all docker images an other artifacts.
 
-```
+```bash
 pytest -s --keep-artifacts=t
 ```
 
